//
// Copyright 2016 Pixar
//
// Licensed under the terms set forth in the LICENSE.txt file available at
// https://openusd.org/license.
//
#ifndef PXR_USD_SDF_TEXT_PARSER_CONTEXT_H
#define PXR_USD_SDF_TEXT_PARSER_CONTEXT_H

#include "pxr/pxr.h"
#include "pxr/usd/sdf/data.h"
#include "pxr/usd/sdf/layerHints.h"
#include "pxr/usd/sdf/layerOffset.h"
#include "pxr/usd/sdf/listOp.h"
#include "pxr/usd/sdf/parserValueContext.h"
#include "pxr/usd/sdf/path.h"
#include "pxr/usd/sdf/payload.h"
#include "pxr/usd/sdf/reference.h"
#include "pxr/usd/sdf/types.h"

#include "pxr/base/ts/spline.h"
#include "pxr/base/ts/knotMap.h"
#include "pxr/base/ts/knot.h"
#include "pxr/base/ts/types.h"

#include "pxr/base/vt/dictionary.h"

#include "pxr/base/tf/token.h"

#include <optional>
#include <string>
#include <vector>

// Lexical scanner type.
typedef void *yyscan_t;

PXR_NAMESPACE_OPEN_SCOPE


// Contains symbolic names for states the parser can
// be in when traversing the scene hierarchy during
// a parse run such that simple values can be
// disambiguated
enum class Sdf_TextParserCurrentParsingContext {
    LayerSpec,
    PrimSpec,
    AttributeSpec,
    RelationshipSpec,
    Metadata,
    KeyValueMetadata,
    ListOpMetadata,
    DocMetadata,
    PermissionMetadata,
    SymmetryFunctionMetadata,
    DisplayUnitMetadata,
    Dictionary,
    DictionaryTypeName,
    DictionaryKey,
    ConnectAttribute,
    ReorderRootPrims,
    ReorderNameChildren,
    ReorderProperties,
    ReferencesListOpMetadata,
    PayloadListOpMetadata,
    InheritsListOpMetadata,
    SpecializesListOpMetadata,
    VariantsMetadata,
    VariantSetsMetadata,
    RelocatesMetadata,
    KindMetadata,
    RelationshipAssignment,
    RelationshipTarget,
    RelationshipDefault,
    TimeSamples,
    ReferenceParameters,
    LayerOffset,
    LayerScale,
    VariantSetStatement,
    VariantStatementList,
    PrefixSubstitutionsMetadata,
    SuffixSubstitutionsMetadata,
    SubLayerMetadata
};

// This class contains the global state while parsing an sdf file.
// It contains the data structures that we use to create the scene description
// from the file.
class Sdf_TextParserContext {
public:
    // Constructor.
    SDF_API
    Sdf_TextParserContext();
    
    std::string magicIdentifierToken;
    std::string versionString;
    std::string fileContext;

    // State for layer refs, in general
    std::string layerRefPath;
    SdfLayerOffset layerRefOffset;

    // State for sublayers
    std::vector<std::string> subLayerPaths;

    // State for sublayer offsets
    std::vector<SdfLayerOffset> subLayerOffsets;

    // state for building up different type names
    std::string primTypeName;
    std::string attributeTypeName;
    std::string dictionaryTypeName;
    std::string symmetryFunctionName;

    // state for various parsing contexts 
    std::vector<Sdf_TextParserCurrentParsingContext> parsingContext;

    // String list currently being built
    std::vector<TfToken> nameVector;

    SdfTimeSampleMap timeSamples;
    double timeSampleTime;

    SdfPath savedPath;

    // Whether the current relationship target being parsed is allowed to
    // have data like relational attributes.
    bool relParsingAllowTargetData;
    // relationship target paths that will be saved in a list op
    // (use a std::optional to track whether we have seen an opinion at all.)
    std::optional<SdfPathVector> relParsingTargetPaths;
    // relationship target paths that will be appended to the relationship's
    // list of target children.
    SdfPathVector relParsingNewTargetChildren;

    // helpers for connection path parsing
    SdfPathVector connParsingTargetPaths;
    bool connParsingAllowConnectionData;

    // helpers for inherit path parsing
    SdfPathVector inheritParsingTargetPaths;

    // helpers for specializes path parsing
    SdfPathVector specializesParsingTargetPaths;

    // helpers for reference parsing
    SdfReferenceVector referenceParsingRefs;

    // helpers for payload parsing
    SdfPayloadVector payloadParsingRefs;

    // helper for relocates parsing
    SdfRelocates relocatesParsing;
    SdfPath relocatesKey;
    bool seenFirstRelocatesPath;

    // helper for string dictionaries
    std::string stringDictionaryKey;
    bool seenStringDictionaryKey;

    // helpers for generic metadata
    TfToken genericMetadataKey;
    SdfListOpType listOpType;

    // The value parser context
    Sdf_ParserValueContext values;

    // Last parsed value
    VtValue currentValue;

    // Vector of dictionaries used to parse nested dictionaries.  
    // The first element in the vector contains the last parsed dictionary.
    std::vector<VtDictionary> currentDictionaries;
    std::vector<std::string> currentDictionaryKey;
    std::vector<bool> expectDictionaryValue;

    bool custom;
    SdfSpecifier specifier;
    SdfDataRefPtr data;
    SdfPath path;
    VtValue variability;
    VtValue assoc;

    // Hints to fill in about the layer's contents.
    SdfLayerHints layerHints;

    // Stack for the child names of all the prims currently being parsed
    // For instance if we're currently parsing /A/B then this vector
    // will contain three elements:
    //    names of the root prims
    //    names of A's children
    //    names of B's children.
    std::vector<std::vector<TfToken> > nameChildrenStack;

    // Stack for the property names of all the objects currently being parsed
    std::vector<std::vector<TfToken> > propertiesStack;

    // Stack of names of variant sets  being built.
    std::vector<std::string> currentVariantSetNames;

    // Stack of names of variants for the variant sets being built
    std::vector<std::vector<std::string> > currentVariantNames;
<<<<<<< HEAD

    // Working state for splines.
    bool splineValid;
    TsSpline spline;
    TsExtrapolation splineExtrap;
    TsKnotMap splineKnotMap;
    TsKnot splineKnot;
    bool splineTanIsPre;
    TsInterpMode splineInterp;

    unsigned int sdfLineNo;

    // Used by flex for reentrant parsing
    yyscan_t scanner;
=======
>>>>>>> 4854999a
};

PXR_NAMESPACE_CLOSE_SCOPE

#endif // PXR_USD_SDF_TEXT_PARSER_CONTEXT_H<|MERGE_RESOLUTION|>--- conflicted
+++ resolved
@@ -27,6 +27,7 @@
 
 #include "pxr/base/tf/token.h"
 
+#include <array>
 #include <optional>
 #include <string>
 #include <vector>
@@ -72,6 +73,16 @@
     RelationshipTarget,
     RelationshipDefault,
     TimeSamples,
+    SplineValues,
+    SplineKnotItem,
+    SplinePostExtrapItem,
+    SplinePreExtrapItem,
+    SplineExtrapSloped,
+    SplineKeywordLoop,
+    SplineKnotParam,
+    SplineTangent,
+    SplineTangentWithWidth,
+    SplineInterpMode,
     ReferenceParameters,
     LayerOffset,
     LayerScale,
@@ -199,7 +210,6 @@
 
     // Stack of names of variants for the variant sets being built
     std::vector<std::vector<std::string> > currentVariantNames;
-<<<<<<< HEAD
 
     // Working state for splines.
     bool splineValid;
@@ -207,15 +217,14 @@
     TsExtrapolation splineExtrap;
     TsKnotMap splineKnotMap;
     TsKnot splineKnot;
+    Sdf_ParserHelpers::Value splineKnotValue;
+    Sdf_ParserHelpers::Value splineKnotPreValue;
+    Sdf_ParserHelpers::Value splineTangentValue;
+    Sdf_ParserHelpers::Value splineTangentWidthValue;
+    std::string splineTangentIdentifier;
     bool splineTanIsPre;
     TsInterpMode splineInterp;
-
-    unsigned int sdfLineNo;
-
-    // Used by flex for reentrant parsing
-    yyscan_t scanner;
-=======
->>>>>>> 4854999a
+    std::array<double, 5> splineLoopItem;
 };
 
 PXR_NAMESPACE_CLOSE_SCOPE
