//
// Copyright 2024 Pixar
//
// Licensed under the terms set forth in the LICENSE.txt file available at
// https://openusd.org/license.
//

#ifndef USDSHADE_VALIDATOR_TOKENS_H
#define USDSHADE_VALIDATOR_TOKENS_H

/// \file

#include "pxr/pxr.h"
#include "pxr/usd/usdShade/api.h"
#include "pxr/base/tf/staticTokens.h"

PXR_NAMESPACE_OPEN_SCOPE

<<<<<<< HEAD
#define USD_SHADE_VALIDATOR_NAME_TOKENS                                       \
    ((materialBindingRelationships, "usdShade:MaterialBindingRelationships")) \
    ((shaderSdrCompliance, "usdShade:ShaderSdrCompliance"))                   \
    ((subsetMaterialBindFamilyName, "usdShade:SubsetMaterialBindFamilyName")) \
    ((subsetsMaterialBindFamily, "usdShade:SubsetsMaterialBindFamily"))

#define USD_SHADE_VALIDATOR_KEYWORD_TOKENS                                    \
=======
#define USD_SHADE_VALIDATOR_NAME_TOKENS                   \
    ((shaderSdrCompliance, "usdShade:ShaderSdrCompliance")) \
    ((materialBindingApiAppliedValidator, "usdShade:MaterialBindingApiAppliedValidator"))
#define USD_SHADE_VALIDATOR_KEYWORD_TOKENS                \
>>>>>>> e7f63fa9
    (UsdShadeValidators)

///\def 
/// Tokens representing validator names. Note that for plugin provided
/// validators, the names must be prefixed by usdShade:, which is the name of
/// the usdShade plugin.
TF_DECLARE_PUBLIC_TOKENS(UsdShadeValidatorNameTokens, USDSHADE_API, 
                         USD_SHADE_VALIDATOR_NAME_TOKENS);

///\def 
/// Tokens representing keywords associated with any validator in the usdShade
/// plugin. Cliends can use this to inspect validators contained within a
/// specific keywords, or use these to be added as keywords to any new
/// validator.
TF_DECLARE_PUBLIC_TOKENS(UsdShadeValidatorKeywordTokens, USDSHADE_API, 
                         USD_SHADE_VALIDATOR_KEYWORD_TOKENS);

PXR_NAMESPACE_CLOSE_SCOPE

#endif<|MERGE_RESOLUTION|>--- conflicted
+++ resolved
@@ -16,20 +16,14 @@
 
 PXR_NAMESPACE_OPEN_SCOPE
 
-<<<<<<< HEAD
-#define USD_SHADE_VALIDATOR_NAME_TOKENS                                       \
+#define USD_SHADE_VALIDATOR_NAME_TOKENS                   \
+    ((materialBindingApiAppliedValidator, "usdShade:MaterialBindingApiAppliedValidator")) \
     ((materialBindingRelationships, "usdShade:MaterialBindingRelationships")) \
     ((shaderSdrCompliance, "usdShade:ShaderSdrCompliance"))                   \
     ((subsetMaterialBindFamilyName, "usdShade:SubsetMaterialBindFamilyName")) \
     ((subsetsMaterialBindFamily, "usdShade:SubsetsMaterialBindFamily"))
 
 #define USD_SHADE_VALIDATOR_KEYWORD_TOKENS                                    \
-=======
-#define USD_SHADE_VALIDATOR_NAME_TOKENS                   \
-    ((shaderSdrCompliance, "usdShade:ShaderSdrCompliance")) \
-    ((materialBindingApiAppliedValidator, "usdShade:MaterialBindingApiAppliedValidator"))
-#define USD_SHADE_VALIDATOR_KEYWORD_TOKENS                \
->>>>>>> e7f63fa9
     (UsdShadeValidators)
 
 ///\def 
