//
// Copyright 2016 Pixar
//
// Licensed under the Apache License, Version 2.0 (the "Apache License")
// with the following modification; you may not use this file except in
// compliance with the Apache License and the following modification to it:
// Section 6. Trademarks. is deleted and replaced with:
//
// 6. Trademarks. This License does not grant permission to use the trade
//    names, trademarks, service marks, or product names of the Licensor
//    and its affiliates, except as required to comply with Section 4(c) of
//    the License and to reproduce the content of the NOTICE file.
//
// You may obtain a copy of the Apache License at
//
//     http://www.apache.org/licenses/LICENSE-2.0
//
// Unless required by applicable law or agreed to in writing, software
// distributed under the Apache License with the above modification is
// distributed on an "AS IS" BASIS, WITHOUT WARRANTIES OR CONDITIONS OF ANY
// KIND, either express or implied. See the Apache License for the specific
// language governing permissions and limitations under the Apache License.
//
#ifndef PXR_IMAGING_GLF_GL_CONTEXT_H
#define PXR_IMAGING_GLF_GL_CONTEXT_H

#include "pxr/pxr.h"
#include "pxr/imaging/glf/api.h"
#include "pxr/base/arch/threads.h"
<<<<<<< HEAD
#include <boost/noncopyable.hpp>

#include <memory>
=======
#include <boost/shared_ptr.hpp>
>>>>>>> b1433bd1

PXR_NAMESPACE_OPEN_SCOPE


typedef std::shared_ptr<class GlfGLContext> GlfGLContextSharedPtr;

/// \class GlfGLContext
///
/// Provides window system independent access to GL contexts.
///
/// All OpenGL operation occurs within a current GL Context.  The GL
/// contexts used by an application are allocated and managed by the window
/// system interface layer, i.e. Qt, GLUT, GLX, etc.
///
/// This class provides a way for lower-level OpenGL framework code to
/// get useful information about the GL contexts in use by the application.
///
/// This mechanism depends on the application code registering callbacks to
/// provide access to its GL contexts.
///
class GlfGLContext {
public:
    GLF_API
    virtual ~GlfGLContext();

    // Disallow copies
    GlfGLContext(const GlfGLContext&) = delete;
    GlfGLContext& operator=(const GlfGLContext&) = delete;

    /// Returns an instance for the current GL context.
    GLF_API
    static GlfGLContextSharedPtr GetCurrentGLContext();

    /// Returns an instance for the shared GL context.
    GLF_API
    static GlfGLContextSharedPtr GetSharedGLContext();

    /// Makes \p context current if valid, otherwise makes no context current.
    GLF_API
    static void MakeCurrent(const GlfGLContextSharedPtr& context);

    /// Returns \c true if \a context1 and \a context2 are sharing.
    GLF_API
    static bool AreSharing(GlfGLContextSharedPtr const & context1,
                           GlfGLContextSharedPtr const & context2);

    /// Returns whether this interface has been initialized.
    GLF_API
    static bool IsInitialized();

    /// Returns \c true if this context is current.
    GLF_API
    bool IsCurrent() const;

private:
    /// Makes this context current.
    ///
    /// If the context is not valid this does nothing.
    void MakeCurrent();

public:
    /// Makes no context current.
    GLF_API
    static void DoneCurrent();

    /// Returns \c true if this context is sharing with \a otherContext.
    GLF_API
    bool IsSharing(GlfGLContextSharedPtr const & otherContext);

    /// Returns \c true if this context is valid.
    virtual bool IsValid() const = 0;

    /// Creates a new GlfContext that shares GL resources with this context.
    /// The purpose of this function is to be able to create a new GL context
    /// on a second thread that shares with the context on the main-thread.
    /// If the GlfContext implementation does not support sharing contexts
    /// null is returned. Example usage:
    /// Main-thread:
    ///     RegisterGLContextCallbacks();
    ///     GlfGLContext::MakeCurrent(...);
    /// Second-thread:
    ///     s = GetCurrentGLContext();
    ///     c = s->CreateSharingContext();
    virtual GlfGLContextSharedPtr CreateSharingContext() {return nullptr;}

protected:
    GLF_API
    GlfGLContext();

    /// Makes this context current.
    virtual void _MakeCurrent() = 0;

    /// Returns \c true if this context is sharing with \a rhs.
    virtual bool _IsSharing(const GlfGLContextSharedPtr& rhs) const = 0;

    /// Returns \c true if this context is equal to \p rhs.
    virtual bool _IsEqual(const GlfGLContextSharedPtr& rhs) const = 0;
};

/// \class GlfGLContextScopeHolder
///
/// Helper class to make a GL context current.
///
/// It is often useful to wrap a dynamic GL resource with a class interface.
///
/// In addition to providing API to make it more convenient to use the
/// underlying GL resource, the lifetime of the underlying resource can
/// be tied to the lifetime of a wrapper object instance, e.g. allocate
/// the GL resource during construction, delete the GL resource during
/// destruction.
///
/// While the construction and use of these kinds of wrapper objects is
/// usually pretty safe and straightforward, it can be more difficult to
/// manage destruction.  Specifically, it can be hard to guarantee that
/// a suitable GL context is current at the time that a wrapper object
/// instance is destroyed.  If a suitable context is not current, then
/// it will not be possible to delete the underlying resource, which
/// may cause the resource to remain allocated, which will then result
/// in a resource leak.
///
/// Typically, these GL resources are allocated from contexts which are
/// sharing the GL resources.  In which case it is sufficient for any one
/// one of the sharing contexts to be current in order to be able to safely
/// delete the GL resource from the destructor of a wrapper object.
///
/// GlfGLContext and GlfGLContextScopeHolder can help.
///
/// When GlfGLContext has been initialized, i.e. when suitable context
/// callbacks have been registered, we can use GlfGLContext to make
/// a GL context current.
///
/// GlfGLContextScopeHolder does this automatically for the duration
/// of a code block.
///
/// The underlying calls to make GL contexts current can be moderately
/// expensive.  So, this mechanism should be used carefully.
///
class GlfGLContextScopeHolder {
public:
    /// Make the given context current and restore the current context
    /// when this object is destroyed.
    GLF_API
    explicit GlfGLContextScopeHolder(const GlfGLContextSharedPtr& newContext);

    GLF_API
    ~GlfGLContextScopeHolder();

    GlfGLContextScopeHolder(const GlfGLContextScopeHolder&) = delete;
    GlfGLContextScopeHolder& operator=(const GlfGLContextScopeHolder) = delete;

protected:
    GLF_API
    void _MakeNewContextCurrent();
    GLF_API
    void _RestoreOldContext();

private:
    GlfGLContextSharedPtr _newContext;
    GlfGLContextSharedPtr _oldContext;
};

/// \class GlfSharedGLContextScopeHolder
///
/// Helper class to make the shared GL context current.
///
/// Example:
///
/// \code
///     class MyTexture {
///     public:
///         MyTexture() : _textureId(0) {
///             // allocate from the shared context pool.
///             GlfSharedGLContextScopeHolder sharedContextScopeHolder;
///             glGenTextures(1, &_textureId);
///         }
///
///         ~MyTexture() {
///             // delete from the shared context pool.
///             GlfSharedGLContextScopeHolder sharedContextScopeHolder;
///             glDeleteTextures(1, &_texureId);
///             _textureId = 0;
///         }
///
///         // The caller is responsible for making sure that a suitable
///         // GL context is current before calling other methods.
///
///         void Bind() {
///             glBindTexture(GL_TEXTURE_2D, _textureId);
///         }
///
///         void Unbind() {
///             glBindTexture(GL_TEXTURE_2D, 0);
///         }
///
///         ...
///
///     private:
///         GLuint _textureId;
///
///     };
/// \endcode
///
class GlfSharedGLContextScopeHolder : private GlfGLContextScopeHolder {
public:
    GlfSharedGLContextScopeHolder() :
        GlfGLContextScopeHolder(_GetSharedContext())
    {
        // Do nothing
    }

private:
    static GlfGLContextSharedPtr _GetSharedContext()
    {
        if (GlfGLContext::IsInitialized() && ArchIsMainThread()) {
            return GlfGLContext::GetSharedGLContext();
        }
        return GlfGLContextSharedPtr();
    }
};

/// \class GlfGLContextRegistrationInterface
///
/// Interface for registering a GlfGLContext system.
///
/// If you subclass GlfGLContext you should subclass this type and
/// instantiate an instance on the heap.  It will be cleaned up
/// automatically.
class GlfGLContextRegistrationInterface {
public:
    GLF_API
    virtual ~GlfGLContextRegistrationInterface();

    // Disallow copies
    GlfGLContextRegistrationInterface(const GlfGLContextRegistrationInterface&) = delete;
    GlfGLContextRegistrationInterface& operator=(const GlfGLContextRegistrationInterface&) = delete;

    /// If this GLContext system supports a shared context this should
    /// return it.  This will be called at most once.
    virtual GlfGLContextSharedPtr GetShared() = 0;

    /// Whatever your GLContext system thinks is the current GL context
    /// may not really be the current context if another system has since
    /// changed the context.  This method should return what it thinks is
    /// the current context.  If it thinks there is no current context it
    /// should return \c NULL.
    virtual GlfGLContextSharedPtr GetCurrent() = 0;

protected:
    GLF_API
    GlfGLContextRegistrationInterface();
};


PXR_NAMESPACE_CLOSE_SCOPE

#endif<|MERGE_RESOLUTION|>--- conflicted
+++ resolved
@@ -27,13 +27,8 @@
 #include "pxr/pxr.h"
 #include "pxr/imaging/glf/api.h"
 #include "pxr/base/arch/threads.h"
-<<<<<<< HEAD
-#include <boost/noncopyable.hpp>
 
 #include <memory>
-=======
-#include <boost/shared_ptr.hpp>
->>>>>>> b1433bd1
 
 PXR_NAMESPACE_OPEN_SCOPE
 
@@ -54,7 +49,8 @@
 /// This mechanism depends on the application code registering callbacks to
 /// provide access to its GL contexts.
 ///
-class GlfGLContext {
+class GlfGLContext
+{
 public:
     GLF_API
     virtual ~GlfGLContext();
@@ -261,14 +257,17 @@
 /// If you subclass GlfGLContext you should subclass this type and
 /// instantiate an instance on the heap.  It will be cleaned up
 /// automatically.
-class GlfGLContextRegistrationInterface {
+class GlfGLContextRegistrationInterface
+{
 public:
     GLF_API
     virtual ~GlfGLContextRegistrationInterface();
 
     // Disallow copies
-    GlfGLContextRegistrationInterface(const GlfGLContextRegistrationInterface&) = delete;
-    GlfGLContextRegistrationInterface& operator=(const GlfGLContextRegistrationInterface&) = delete;
+    GlfGLContextRegistrationInterface(
+        const GlfGLContextRegistrationInterface&) = delete;
+    GlfGLContextRegistrationInterface& operator=(
+        const GlfGLContextRegistrationInterface&) = delete;
 
     /// If this GLContext system supports a shared context this should
     /// return it.  This will be called at most once.
