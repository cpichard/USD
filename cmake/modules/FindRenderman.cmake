#
# Copyright 2018 Pixar
#
# Licensed under the Apache License, Version 2.0 (the "Apache License")
# with the following modification; you may not use this file except in
# compliance with the Apache License and the following modification to it:
# Section 6. Trademarks. is deleted and replaced with:
#
# 6. Trademarks. This License does not grant permission to use the trade
#    names, trademarks, service marks, or product names of the Licensor
#    and its affiliates, except as required to comply with Section 4(c) of
#    the License and to reproduce the content of the NOTICE file.
#
# You may obtain a copy of the Apache License at
#
#     http://www.apache.org/licenses/LICENSE-2.0
#
# Unless required by applicable law or agreed to in writing, software
# distributed under the Apache License with the above modification is
# distributed on an "AS IS" BASIS, WITHOUT WARRANTIES OR CONDITIONS OF ANY
# KIND, either express or implied. See the Apache License for the specific
# language governing permissions and limitations under the Apache License.
#
#=============================================================================
#
# The module defines the following variables:
#   RENDERMAN_INCLUDE_DIR - path to renderman header directory
#   RENDERMAN_LIBRARY     - path to renderman library files
#   RENDERMAN_EXECUTABLE  - path the prman executable
#   RENDERMAN_BINARY_DIR  - path to the renderman binary directory
#       RENDERMAN_FOUND   - true if renderman was found
#   RENDERMAN_VERSION_MAJOR - major version of renderman found
#   RENDERMAN_VERSION_MINOR - minor version of renderman found
#
# Example usage:
#   find_package(RENDERMAN)
#   if(RENDERMAN_FOUND)
#     message("RENDERMAN found: ${RENDERMAN_LIBRARY}")
#   endif()
#
#=============================================================================

# Use libloadprman.a to handle runtime loading of prman.
if(WIN32)
    set (LOADPRMAN_LIB_NAME libloadprman.lib)
    set (PRMAN_LIB_NAME libprman.lib)
    set (PXRCORE_LIB_NAME libpxrcore.lib)
elseif(APPLE)
    set (LOADPRMAN_LIB_NAME libloadprman.a)
    set (PRMAN_LIB_NAME libprman.dylib)
    set (PXRCORE_LIB_NAME libpxrcore.dylib)
elseif(UNIX)
    set (LOADPRMAN_LIB_NAME libloadprman.a)
    set (PRMAN_LIB_NAME libprman.so)
    set (PXRCORE_LIB_NAME libpxrcore.so)
endif()

find_library(LOADPRMAN_LIBRARY
        "${LOADPRMAN_LIB_NAME}"
    HINTS
        "${RENDERMAN_LOCATION}/lib64"
        "${RENDERMAN_LOCATION}/lib"
        "$ENV{RENDERMAN_LOCATION}/lib64"
        "$ENV{RENDERMAN_LOCATION}/lib"
        "$ENV{RMANTREE}/lib"
        "$ENV{RMANTREE}/lib64"
    DOC
        "Load Renderman library path"
)

find_library(PRMAN_LIBRARY
    "${PRMAN_LIB_NAME}"
    HINTS
        "${RENDERMAN_LOCATION}/lib64"
        "${RENDERMAN_LOCATION}/lib"
        "$ENV{RENDERMAN_LOCATION}/lib64"
        "$ENV{RENDERMAN_LOCATION}/lib"
        "$ENV{RMANTREE}/lib"
        "$ENV{RMANTREE}/lib64"
    DOC
        "Renderman library path"
)

find_library(PXRCORE_LIBRARY
    "${PXRCORE_LIB_NAME}"
    HINTS
        "${RENDERMAN_LOCATION}/lib64"
        "${RENDERMAN_LOCATION}/lib"
        "$ENV{RENDERMAN_LOCATION}/lib64"
        "$ENV{RENDERMAN_LOCATION}/lib"
        "$ENV{RMANTREE}/lib"
        "$ENV{RMANTREE}/lib64"
    DOC
        "Renderman core library path"
)

find_path(RENDERMAN_INCLUDE_DIR
    prmanapi.h
    HINTS
        "${RENDERMAN_LOCATION}/include"
        "$ENV{RENDERMAN_LOCATION}/include"
        "$ENV{RMANTREE}/include"
    DOC
        "Renderman headers path"
)

find_program(RENDERMAN_EXECUTABLE
    prman
    HINTS
        "${RENDERMAN_LOCATION}/bin"
        "$ENV{RENDERMAN_LOCATION}/bin"
        "$ENV{RMANTREE}/bin"
    DOC
        "Renderman prman executable path"
)

get_filename_component(RENDERMAN_BINARY_DIR
    ${RENDERMAN_EXECUTABLE}
    DIRECTORY)

# Parse version
if (RENDERMAN_INCLUDE_DIR AND EXISTS "${RENDERMAN_INCLUDE_DIR}/prmanapi.h" )
    file(STRINGS "${RENDERMAN_INCLUDE_DIR}/prmanapi.h" TMP REGEX "^#define _PRMANAPI_VERSION_MAJOR_.*$")
    string(REGEX MATCHALL "[0-9]+" MAJOR ${TMP})

    set (RENDERMAN_VERSION_MAJOR ${MAJOR})
endif()

# will set RENDERMAN_FOUND
include(FindPackageHandleStandardArgs)

<<<<<<< HEAD
if("${RENDERMAN_VERSION_MAJOR}" EQUAL "22")
    find_package_handle_standard_args(Renderman
        REQUIRED_VARS
            RENDERMAN_INCLUDE_DIR
            LOADPRMAN_LIBRARY
            RENDERMAN_VERSION_MAJOR
    )
elseif("${RENDERMAN_VERSION_MAJOR}" EQUAL "23")
    find_package_handle_standard_args(Renderman
        REQUIRED_VARS
            RENDERMAN_INCLUDE_DIR
            PRMAN_LIBRARY
            PXRCORE_LIBRARY
            RENDERMAN_VERSION_MAJOR
    )
endif()
=======
find_package_handle_standard_args(Renderman
    REQUIRED_VARS
        RENDERMAN_INCLUDE_DIR
        RENDERMAN_LIBRARY
        RENDERMAN_EXECUTABLE
        RENDERMAN_BINARY_DIR
        RENDERMAN_VERSION_MAJOR
        RENDERMAN_VERSION_MINOR
    VERSION_VAR
        RENDERMAN_VERSION
)
>>>>>>> 69f7b66a
<|MERGE_RESOLUTION|>--- conflicted
+++ resolved
@@ -116,7 +116,7 @@
 
 get_filename_component(RENDERMAN_BINARY_DIR
     ${RENDERMAN_EXECUTABLE}
-    DIRECTORY)
+    PATH)
 
 # Parse version
 if (RENDERMAN_INCLUDE_DIR AND EXISTS "${RENDERMAN_INCLUDE_DIR}/prmanapi.h" )
@@ -129,12 +129,13 @@
 # will set RENDERMAN_FOUND
 include(FindPackageHandleStandardArgs)
 
-<<<<<<< HEAD
 if("${RENDERMAN_VERSION_MAJOR}" EQUAL "22")
     find_package_handle_standard_args(Renderman
         REQUIRED_VARS
             RENDERMAN_INCLUDE_DIR
             LOADPRMAN_LIBRARY
+            RENDERMAN_EXECUTABLE
+            RENDERMAN_BINARY_DIR
             RENDERMAN_VERSION_MAJOR
     )
 elseif("${RENDERMAN_VERSION_MAJOR}" EQUAL "23")
@@ -143,19 +144,8 @@
             RENDERMAN_INCLUDE_DIR
             PRMAN_LIBRARY
             PXRCORE_LIBRARY
+            RENDERMAN_EXECUTABLE
+            RENDERMAN_BINARY_DIR
             RENDERMAN_VERSION_MAJOR
     )
 endif()
-=======
-find_package_handle_standard_args(Renderman
-    REQUIRED_VARS
-        RENDERMAN_INCLUDE_DIR
-        RENDERMAN_LIBRARY
-        RENDERMAN_EXECUTABLE
-        RENDERMAN_BINARY_DIR
-        RENDERMAN_VERSION_MAJOR
-        RENDERMAN_VERSION_MINOR
-    VERSION_VAR
-        RENDERMAN_VERSION
-)
->>>>>>> 69f7b66a
